## Assignment №3: "Triplanar Projection"

<<<<<<< HEAD
1. Open Scene `Scene\Stones`
2. Implement triplanar projection in vertex and fragment shader of `Scripts\SimpleProjectionShader.shader`. Project textures `_XAlbedo, _YAlbedo, _ZAlbedo` with scale `_Scale`.
3. Send me a screenshot of your results at mischapanin@gmail.com along with your code (best as a link to a file in your repository, but pastebin will work).
4. The e-mail should have the following topic: __HSE.CG.<your_name>.<your_last_name>.HW3__
=======
1. MetaBallField.cs contains a scalar function in 3d space *f = (sum of (R/distanceToPoint^2)) - 1* from a few points scattered randomly. (A.K.A [metaballs](https://en.wikipedia.org/wiki/Metaballs)).
2. Change MeshGenerator.cs in such a way, that it creates a surface of f(x, y, z) = 0 using marching cubes algorithm. Use both vertex position interpolation and normal approximation to get a soft surface.
3. For your convenience, the tables for triangleCount and triangleEdges are located in a class `MarchingCubes.Tables`.
4. Everything is setup for you in `Scenes\MarchingCubes (Press play!)`
5. Send me a screenshot of your results at mischapanin@gmail.com along with your code (best as a link to a file in your repository, but pastebin will work).
6. The e-mail should have the following topic: __HSE.CG.<your_name>.<your_last_name>.HW2__

![Desired result](./Result.png)

### Bonus points:
You can get an **extra 20% bonus** if you calculate F and generate the vertices on GPU using a compute shader.   
You will get an **extra 10% bonus** if you do that using some sort of sparce structure like Spatial Hash Grid to only do that for cubes with potentially active vertices.

An example of a compute shader can be found [here](https://www.reddit.com/r/Unity3D/comments/7pa6bq/drawing_mandelbrot_fractal_using_gpu_compute/).    
A small tip: it would probably be convenient to output the results as an [AppendStruturedBuffer](https://docs.unity3d.com/ScriptReference/ComputeBufferType.Append.html) of triangle structs.

We most likely won't get to talk about compute shaders in our cource, so this is probably the best time to try them out.
>>>>>>> c15ac44c
<|MERGE_RESOLUTION|>--- conflicted
+++ resolved
@@ -1,11 +1,5 @@
-## Assignment №3: "Triplanar Projection"
+## Assignment №2: "Marching Cubes"
 
-<<<<<<< HEAD
-1. Open Scene `Scene\Stones`
-2. Implement triplanar projection in vertex and fragment shader of `Scripts\SimpleProjectionShader.shader`. Project textures `_XAlbedo, _YAlbedo, _ZAlbedo` with scale `_Scale`.
-3. Send me a screenshot of your results at mischapanin@gmail.com along with your code (best as a link to a file in your repository, but pastebin will work).
-4. The e-mail should have the following topic: __HSE.CG.<your_name>.<your_last_name>.HW3__
-=======
 1. MetaBallField.cs contains a scalar function in 3d space *f = (sum of (R/distanceToPoint^2)) - 1* from a few points scattered randomly. (A.K.A [metaballs](https://en.wikipedia.org/wiki/Metaballs)).
 2. Change MeshGenerator.cs in such a way, that it creates a surface of f(x, y, z) = 0 using marching cubes algorithm. Use both vertex position interpolation and normal approximation to get a soft surface.
 3. For your convenience, the tables for triangleCount and triangleEdges are located in a class `MarchingCubes.Tables`.
@@ -22,5 +16,4 @@
 An example of a compute shader can be found [here](https://www.reddit.com/r/Unity3D/comments/7pa6bq/drawing_mandelbrot_fractal_using_gpu_compute/).    
 A small tip: it would probably be convenient to output the results as an [AppendStruturedBuffer](https://docs.unity3d.com/ScriptReference/ComputeBufferType.Append.html) of triangle structs.
 
-We most likely won't get to talk about compute shaders in our cource, so this is probably the best time to try them out.
->>>>>>> c15ac44c
+We most likely won't get to talk about compute shaders in our cource, so this is probably the best time to try them out.